import { FC, useEffect, useMemo } from 'react';
import { useNavigate } from 'react-router-dom';
import InstructionsContent from '../components/AppDialog/InstructionsContent';
import InfoDialog from '../components/AppDialog/AppDialog';
import { APP_NAME } from "../constants";

interface InstructionsPageProps {
  onOpen?: () => void;
  rootPathSearch: string;
}

const InstructionsPage: FC<InstructionsPageProps> = ({ onOpen, rootPathSearch }) => {
  const navigate = useNavigate();
  const instructionsDialogContent = useMemo(() => <InstructionsContent />, []);

  useEffect(() => {
    onOpen?.();
  }, [onOpen]);

    useEffect(() => {
    document.title = `Instructions | ${APP_NAME}`;
  }, []);

  return (
    <InfoDialog
      isOpen={true}
<<<<<<< HEAD
      onClose={() => navigate("/")} // Navigate back
=======
      onClose={() => navigate(`/${rootPathSearch}`)}
>>>>>>> 1f174b39
      content={instructionsDialogContent}
      title="Instructions"
    />
  );
};

export default InstructionsPage;<|MERGE_RESOLUTION|>--- conflicted
+++ resolved
@@ -24,11 +24,7 @@
   return (
     <InfoDialog
       isOpen={true}
-<<<<<<< HEAD
       onClose={() => navigate("/")} // Navigate back
-=======
-      onClose={() => navigate(`/${rootPathSearch}`)}
->>>>>>> 1f174b39
       content={instructionsDialogContent}
       title="Instructions"
     />
