--- conflicted
+++ resolved
@@ -19,11 +19,7 @@
   return (
     <InfoDialog
       isOpen={true}
-<<<<<<< HEAD
       onClose={() => navigate("/")} // Navigate back
-=======
-      onClose={() => navigate(`/${rootPathSearch}`)}
->>>>>>> 1f174b39
       content={changeLogDialogContent}
       title="Changelog"
     />
