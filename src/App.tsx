// src/App.tsx

import { ScrollArea } from "@radix-ui/themes";
import { type FC, lazy, Suspense, useCallback, useEffect, useMemo } from "react";
import ReactGA from "react-ga4";
import { useTranslation } from "react-i18next";
import { Route, Routes, useLocation } from "react-router-dom";
// import { hideSplashScreen } from "vite-plugin-splash-screen/runtime";

import AppDialog from "./components/AppDialog/AppDialog";
import AppLoadingFallback from "./components/AppLoadingFallback/AppLoadingFallback";
import ErrorContent from "./components/AppDialog/ErrorContent";
import OptimizationAlertDialog from "./components/AppDialog/OptimizationAlertDialog";
import AppFooter from "./components/AppFooter/AppFooter";
import AppHeader from "./components/AppHeader/AppHeader";
import { GridTable } from "./components/GridTable/GridTable";
import ShipSelection from "./components/ShipSelection/ShipSelection";
import { TRACKING_ID } from "./constants"; // APP_NAME will come from i18n
import { DialogProvider } from "./context/DialogContext";
import { useDialog } from "./context/dialog-utils";
import i18n from "./i18n/i18n"; // Import i18n instance
import { useAppLayout } from "./hooks/useAppLayout";
import { useOptimize } from "./hooks/useOptimize";
import { useFetchShipTypesSuspense, useShipTypesStore } from "./hooks/useShipTypes";
import { useUrlSync } from "./hooks/useUrlSync";
import { useGridStore } from "./store/GridStore";
import { useOptimizeStore } from "./store/OptimizeStore";

// --- Page Components ---
const TechTreeComponent = lazy(() => import("./components/TechTree/TechTree"));

// --- Page Content (for dialogs) ---
import ChangelogContent from "./components/AppDialog/ChangeLogContent";
import MarkdownContentRenderer from "./components/AppDialog/MarkdownContentRenderer";
import React from "react";

/**
 * Renders the main application content.
 * This component will suspend if `useFetchShipTypesSuspense` is fetching initial data.
 */
const MainAppContentInternal: FC<{
	buildVersion: string;
}> = ({ buildVersion }) => {
	const { t } = useTranslation();

	const DEFAULT_TECH_TREE_SCROLL_AREA_HEIGHT = "520px";

	const { grid, activateRow, deActivateRow, resetGrid, isSharedGrid } = useGridStore();
	const { activeDialog, openDialog, closeDialog } = useDialog();

	const selectedShipType = useShipTypesStore((state) => state.selectedShipType);
	// Call useFetchShipTypesSuspense to ensure data is fetched/cached and to trigger Suspense.
	// The actual shipTypes data is typically consumed by child components (e.g., ShipSelection)
	// which also call this hook and benefit from the cache, or potentially via a store if it were populated there.
	useFetchShipTypesSuspense();
	const {
		solving,
		handleOptimize,
		gridContainerRef,
		patternNoFitTech,
		clearPatternNoFitTech,
		handleForceCurrentPnfOptimize,
	} = useOptimize();
	useUrlSync();
	const {
		containerRef: appLayoutContainerRef,
		gridTableRef: appLayoutGridTableRef,
		gridHeight,
		gridTableTotalWidth, // Destructure the new total width
		isLarge,
	} = useAppLayout();

	// --- Dialog Handlers ---

	const handleShowChangelog = useCallback(() => {
		openDialog("changelog");
	}, [openDialog]);

	// Memoize content elements for dialogs
	const aboutDialogContent = useMemo(
		() => <MarkdownContentRenderer markdownFileName="about" />,
		[]
	);
	const instructionsDialogContent = useMemo(
		() => <MarkdownContentRenderer markdownFileName="instructions" />,
		[]
	);
	const changelogDialogContent = useMemo(() => <ChangelogContent />, []);
	const translationRequestDialogContent = useMemo(
		() => <MarkdownContentRenderer markdownFileName="translation-request" />,
		[]
	);

	return (
		<main className="flex flex-col items-center justify-center lg:min-h-screen">
			<section className="relative mx-auto border rounded-none app lg:rounded-xl bg-white/5 backdrop-blur-xl">
				<AppHeader onShowChangelog={handleShowChangelog} />
				<section
					className="flex flex-col items-start p-4 pt-2 gridContainer sm:pt-4 sm:p-8 lg:flex-row"
					ref={gridContainerRef}
				>
					<div
						className="flex-grow w-auto gridContainer__container lg:flex-shrink-0"
						ref={appLayoutContainerRef}
					>
						<header
							className="flex flex-wrap items-center gap-2 mb-2 text-xl sm:mb-4 sm:text-2xl heading-styled"
							style={{ maxWidth: gridTableTotalWidth ? `${gridTableTotalWidth}px` : undefined }}
						>
							{!isSharedGrid && (
								<span className="self-start flex-shrink-0 shadow-sm">
									<ShipSelection solving={solving} />
								</span>
							)}
							<span className="self-start hidden sm:inline" style={{ color: "var(--accent-11)" }}>
								{t("platformLabel")}
							</span>
							<span
								className="self-start flex-1 min-w-0 mt-[3] sm:mt-0"
								style={{
									textWrap: "balance",
									visibility: gridTableTotalWidth ? "visible" : "hidden",
								}}
							>
								{t(`platforms.${selectedShipType}`)}
							</span>
						</header>
						<GridTable
							grid={grid}
							solving={solving}
							shared={isSharedGrid}
							activateRow={activateRow}
							deActivateRow={deActivateRow}
							ref={appLayoutGridTableRef}
<<<<<<< HEAD
							resetGridAction={resetGrid}
=======
							resetGridAction={resetGrid} // Changed prop name here
>>>>>>> 8f0a81f2
						/>
					</div>
					{!isSharedGrid &&
						(isLarge ? (
							<ScrollArea
								className={`gridContainer__sidebar p-4 ml-4 shadow-md rounded-xl backdrop-blur-xl`}
								style={{
									height: gridHeight ? `${gridHeight}px` : DEFAULT_TECH_TREE_SCROLL_AREA_HEIGHT,
								}}
							>
								<TechTreeComponent handleOptimize={handleOptimize} solving={solving} />
							</ScrollArea>
						) : (
							<aside className="items-start flex-grow-0 flex-shrink-0 w-full pt-8">
								<TechTreeComponent handleOptimize={handleOptimize} solving={solving} />
							</aside>
						))}
				</section>
			</section>

			<AppFooter buildVersion={buildVersion} />

			{/* Dialogs related to MainAppContent's state */}
			<OptimizationAlertDialog
				isOpen={!!patternNoFitTech}
				technologyName={patternNoFitTech}
				onClose={clearPatternNoFitTech}
				onForceOptimize={handleForceCurrentPnfOptimize}
			/>
			{/* Dialog for "About" information */}
			<AppDialog
				isOpen={activeDialog === "about"}
				onClose={closeDialog}
				titleKey="dialogs.titles.about"
				title={t("dialogs.titles.about")}
				content={aboutDialogContent}
			/>
			{/* Dialog for "Instructions" information */}
			<AppDialog
				isOpen={activeDialog === "instructions"}
				onClose={closeDialog}
				titleKey="dialogs.titles.instructions"
				title={t("dialogs.titles.instructions")}
				content={instructionsDialogContent}
			/>
			{/* Dialog for "Changelog" information */}
			<AppDialog
				isOpen={activeDialog === "changelog"}
				onClose={closeDialog}
				titleKey="dialogs.titles.changelog"
				title={t("dialogs.titles.changelog")}
				content={changelogDialogContent}
			/>
			{/* Dialog for "Translation Request" information */}
			<AppDialog
				isOpen={activeDialog === "translation"}
				onClose={closeDialog}
				titleKey="dialogs.titles.translationRequest" // You'll need to add this key to your i18n files
				title={t("dialogs.titles.translationRequest")}
				content={translationRequestDialogContent}
			/>
		</main>
	);
};

const MainAppContent = React.memo(MainAppContentInternal);

/**
 * Root application component.
 * Sets up routing, Suspense for data loading, and global dialogs.
 */
const App: FC = () => {
	const { t } = useTranslation();

	// Build version, now defined at the App level
	const build: string = (import.meta.env.VITE_BUILD_VERSION as string) ?? "devmode";
	const location = useLocation();
	const { showError, setShowError } = useOptimizeStore();

	useEffect(() => {
		ReactGA.initialize(TRACKING_ID);
		// This effect runs once on App mount for GA initialization.
	}, []);

	useEffect(() => {
		// Manage hreflang tags
		const supportedLanguages = i18n.options.supportedLngs || [];
		const defaultLanguage = (i18n.options.fallbackLng as string[])[0] || "en"; // Get the first fallback language
		const currentPath = location.pathname;
		const currentSearch = location.search; // Get current query parameters
		const baseUrl = window.location.origin;

		// Remove existing hreflang tags to prevent duplicates on re-renders
		document.querySelectorAll("link[rel='alternate'][hreflang]").forEach((tag) => tag.remove());

		supportedLanguages.forEach((lang) => {
			if (lang === "dev") return; // Skip dev language

			const params = new URLSearchParams(currentSearch);
			params.set("lng", lang);
			const href = `${baseUrl}${currentPath}?${params.toString()}`;

			const link = document.createElement("link");
			link.rel = "alternate";
			link.hreflang = lang;
			link.href = href;
			document.head.appendChild(link);

			// Set x-default to the primary fallback language URL
			if (lang === defaultLanguage) {
				const defaultParams = new URLSearchParams(currentSearch);
				defaultParams.set("lng", defaultLanguage); // Or omit for true default if server handles root path language detection
				const xDefaultHref = `${baseUrl}${currentPath}?${defaultParams.toString()}`;

				const defaultLink = document.createElement("link");
				defaultLink.rel = "alternate";
				defaultLink.hreflang = "x-default";
				defaultLink.href = xDefaultHref;
				document.head.appendChild(defaultLink);
			}
		});

		// Set document title based on the current path
		const appName = t("appName");
		switch (location.pathname) {
			case "/":
				document.title = appName;
				break;
			case "/instructions":
				document.title = `${t("dialogs.titles.instructions")} - ${appName}`;
				break;
			case "/about":
				document.title = `${t("dialogs.titles.about")} - ${appName}`;
				break;
			case "/changelog":
				document.title = `${t("dialogs.titles.changelog")} - ${appName}`;
				break;
			default:
				document.title = appName; // Default title
		}
	}, [location.pathname, location.search, t]);

	const errorDialogContent = useMemo(() => <ErrorContent />, []);

	return (
		<>
			<DialogProvider>
				<Suspense fallback={<AppLoadingFallback />}>
					{/* <FadeIn> */}
					<MainAppContent buildVersion={build} />
					{/* </FadeIn> */}
				</Suspense>
			</DialogProvider>

			{/* Routes now render null for dialog-controlled pages */}
			<Routes>
				<Route path="/" element={null} />
				<Route path="/changelog" element={null} />
				<Route path="/instructions" element={null} />
				<Route path="/about" element={null} />
				<Route path="/translation" element={null} />
			</Routes>

			{/* Non-routed Dialogs managed by App (e.g., ErrorDialog) */}
			<AppDialog
				isOpen={showError}
				onClose={() => setShowError(false)}
				content={errorDialogContent}
				titleKey="dialogs.titles.serverError"
				title={t("dialogs.titles.serverError")}
			/>
		</>
	);
};

export default App;<|MERGE_RESOLUTION|>--- conflicted
+++ resolved
@@ -132,11 +132,8 @@
 							activateRow={activateRow}
 							deActivateRow={deActivateRow}
 							ref={appLayoutGridTableRef}
-<<<<<<< HEAD
 							resetGridAction={resetGrid}
-=======
 							resetGridAction={resetGrid} // Changed prop name here
->>>>>>> 8f0a81f2
 						/>
 					</div>
 					{!isSharedGrid &&
