<?xml version="1.0" encoding="UTF-8"?>
<urlset xmlns="http://www.sitemaps.org/schemas/sitemap/0.9">
  <url>
    <loc>https://nms-optimizer.app/?lng=en</loc>
    <lastmod>2025-09-16</lastmod>
    <priority>1.0</priority>
    <changefreq>weekly</changefreq>
  </url>
  <url>
<<<<<<< HEAD
    <loc>https://nms-optimizer.app/about?lng=en</loc>
=======
    <loc>https://nms-optimizer.app/es</loc>
    <lastmod>2025-09-16</lastmod>
    <priority>1.0</priority>
    <changefreq>weekly</changefreq>
  </url>
  <url>
    <loc>https://nms-optimizer.app/fr</loc>
    <lastmod>2025-09-16</lastmod>
    <priority>1.0</priority>
    <changefreq>weekly</changefreq>
  </url>
  <url>
    <loc>https://nms-optimizer.app/de</loc>
    <lastmod>2025-09-16</lastmod>
    <priority>1.0</priority>
    <changefreq>weekly</changefreq>
  </url>
  <url>
    <loc>https://nms-optimizer.app/pt</loc>
    <lastmod>2025-09-16</lastmod>
    <priority>1.0</priority>
    <changefreq>weekly</changefreq>
  </url>
  <url>
    <loc>https://nms-optimizer.app/about</loc>
>>>>>>> e27b3f43
    <lastmod>2025-09-08</lastmod>
    <priority>1.0</priority>
    <changefreq>weekly</changefreq>
  </url>
  <url>
<<<<<<< HEAD
    <loc>https://nms-optimizer.app/changelog?lng=en</loc>
=======
    <loc>https://nms-optimizer.app/es/about</loc>
    <lastmod>2025-09-08</lastmod>
    <priority>1.0</priority>
    <changefreq>weekly</changefreq>
  </url>
  <url>
    <loc>https://nms-optimizer.app/fr/about</loc>
    <lastmod>2025-09-08</lastmod>
    <priority>1.0</priority>
    <changefreq>weekly</changefreq>
  </url>
  <url>
    <loc>https://nms-optimizer.app/de/about</loc>
    <lastmod>2025-09-08</lastmod>
    <priority>1.0</priority>
    <changefreq>weekly</changefreq>
  </url>
  <url>
    <loc>https://nms-optimizer.app/pt/about</loc>
    <lastmod>2025-09-08</lastmod>
    <priority>1.0</priority>
    <changefreq>weekly</changefreq>
  </url>
  <url>
    <loc>https://nms-optimizer.app/changelog</loc>
>>>>>>> e27b3f43
    <lastmod>2025-09-16</lastmod>
    <priority>0.7</priority>
    <changefreq>weekly</changefreq>
  </url>
  <url>
<<<<<<< HEAD
    <loc>https://nms-optimizer.app/instructions?lng=en</loc>
=======
    <loc>https://nms-optimizer.app/es/changelog</loc>
    <lastmod>2025-09-16</lastmod>
    <priority>0.7</priority>
    <changefreq>weekly</changefreq>
  </url>
  <url>
    <loc>https://nms-optimizer.app/fr/changelog</loc>
    <lastmod>2025-09-16</lastmod>
    <priority>0.7</priority>
    <changefreq>weekly</changefreq>
  </url>
  <url>
    <loc>https://nms-optimizer.app/de/changelog</loc>
    <lastmod>2025-09-16</lastmod>
    <priority>0.7</priority>
    <changefreq>weekly</changefreq>
  </url>
  <url>
    <loc>https://nms-optimizer.app/pt/changelog</loc>
    <lastmod>2025-09-16</lastmod>
    <priority>0.7</priority>
    <changefreq>weekly</changefreq>
  </url>
  <url>
    <loc>https://nms-optimizer.app/instructions</loc>
>>>>>>> e27b3f43
    <lastmod>2025-09-08</lastmod>
    <priority>0.9</priority>
    <changefreq>weekly</changefreq>
  </url>
  <url>
<<<<<<< HEAD
    <loc>https://nms-optimizer.app/translation?lng=en</loc>
=======
    <loc>https://nms-optimizer.app/es/instructions</loc>
    <lastmod>2025-09-08</lastmod>
    <priority>0.9</priority>
    <changefreq>weekly</changefreq>
  </url>
  <url>
    <loc>https://nms-optimizer.app/fr/instructions</loc>
    <lastmod>2025-09-08</lastmod>
    <priority>0.9</priority>
    <changefreq>weekly</changefreq>
  </url>
  <url>
    <loc>https://nms-optimizer.app/de/instructions</loc>
    <lastmod>2025-09-08</lastmod>
    <priority>0.9</priority>
    <changefreq>weekly</changefreq>
  </url>
  <url>
    <loc>https://nms-optimizer.app/pt/instructions</loc>
    <lastmod>2025-09-08</lastmod>
    <priority>0.9</priority>
    <changefreq>weekly</changefreq>
  </url>
  <url>
    <loc>https://nms-optimizer.app/translation</loc>
>>>>>>> e27b3f43
    <lastmod>2025-09-16</lastmod>
    <priority>0.6</priority>
    <changefreq>weekly</changefreq>
  </url>
  <url>
<<<<<<< HEAD
    <loc>https://nms-optimizer.app/userstats?lng=en</loc>
=======
    <loc>https://nms-optimizer.app/es/translation</loc>
    <lastmod>2025-09-16</lastmod>
    <priority>0.6</priority>
    <changefreq>weekly</changefreq>
  </url>
  <url>
    <loc>https://nms-optimizer.app/fr/translation</loc>
    <lastmod>2025-09-16</lastmod>
    <priority>0.6</priority>
    <changefreq>weekly</changefreq>
  </url>
  <url>
    <loc>https://nms-optimizer.app/de/translation</loc>
    <lastmod>2025-09-16</lastmod>
    <priority>0.6</priority>
    <changefreq>weekly</changefreq>
  </url>
  <url>
    <loc>https://nms-optimizer.app/pt/translation</loc>
    <lastmod>2025-09-16</lastmod>
    <priority>0.6</priority>
    <changefreq>weekly</changefreq>
  </url>
  <url>
    <loc>https://nms-optimizer.app/userstats</loc>
>>>>>>> e27b3f43
    <lastmod>2025-09-14</lastmod>
    <priority>0.8</priority>
    <changefreq>weekly</changefreq>
  </url>
  <url>
    <loc>https://nms-optimizer.app/es/userstats</loc>
    <lastmod>2025-09-14</lastmod>
    <priority>0.8</priority>
    <changefreq>weekly</changefreq>
  </url>
  <url>
    <loc>https://nms-optimizer.app/fr/userstats</loc>
    <lastmod>2025-09-14</lastmod>
    <priority>0.8</priority>
    <changefreq>weekly</changefreq>
  </url>
  <url>
    <loc>https://nms-optimizer.app/de/userstats</loc>
    <lastmod>2025-09-14</lastmod>
    <priority>0.8</priority>
    <changefreq>weekly</changefreq>
  </url>
  <url>
    <loc>https://nms-optimizer.app/pt/userstats</loc>
    <lastmod>2025-09-14</lastmod>
    <priority>0.8</priority>
    <changefreq>weekly</changefreq>
  </url>
</urlset><|MERGE_RESOLUTION|>--- conflicted
+++ resolved
@@ -1,15 +1,12 @@
 <?xml version="1.0" encoding="UTF-8"?>
 <urlset xmlns="http://www.sitemaps.org/schemas/sitemap/0.9">
   <url>
-    <loc>https://nms-optimizer.app/?lng=en</loc>
+    <loc>https://nms-optimizer.app/</loc>
     <lastmod>2025-09-16</lastmod>
     <priority>1.0</priority>
     <changefreq>weekly</changefreq>
   </url>
   <url>
-<<<<<<< HEAD
-    <loc>https://nms-optimizer.app/about?lng=en</loc>
-=======
     <loc>https://nms-optimizer.app/es</loc>
     <lastmod>2025-09-16</lastmod>
     <priority>1.0</priority>
@@ -35,15 +32,11 @@
   </url>
   <url>
     <loc>https://nms-optimizer.app/about</loc>
->>>>>>> e27b3f43
     <lastmod>2025-09-08</lastmod>
     <priority>1.0</priority>
     <changefreq>weekly</changefreq>
   </url>
   <url>
-<<<<<<< HEAD
-    <loc>https://nms-optimizer.app/changelog?lng=en</loc>
-=======
     <loc>https://nms-optimizer.app/es/about</loc>
     <lastmod>2025-09-08</lastmod>
     <priority>1.0</priority>
@@ -69,15 +62,11 @@
   </url>
   <url>
     <loc>https://nms-optimizer.app/changelog</loc>
->>>>>>> e27b3f43
     <lastmod>2025-09-16</lastmod>
     <priority>0.7</priority>
     <changefreq>weekly</changefreq>
   </url>
   <url>
-<<<<<<< HEAD
-    <loc>https://nms-optimizer.app/instructions?lng=en</loc>
-=======
     <loc>https://nms-optimizer.app/es/changelog</loc>
     <lastmod>2025-09-16</lastmod>
     <priority>0.7</priority>
@@ -103,15 +92,11 @@
   </url>
   <url>
     <loc>https://nms-optimizer.app/instructions</loc>
->>>>>>> e27b3f43
     <lastmod>2025-09-08</lastmod>
     <priority>0.9</priority>
     <changefreq>weekly</changefreq>
   </url>
   <url>
-<<<<<<< HEAD
-    <loc>https://nms-optimizer.app/translation?lng=en</loc>
-=======
     <loc>https://nms-optimizer.app/es/instructions</loc>
     <lastmod>2025-09-08</lastmod>
     <priority>0.9</priority>
@@ -137,15 +122,11 @@
   </url>
   <url>
     <loc>https://nms-optimizer.app/translation</loc>
->>>>>>> e27b3f43
     <lastmod>2025-09-16</lastmod>
     <priority>0.6</priority>
     <changefreq>weekly</changefreq>
   </url>
   <url>
-<<<<<<< HEAD
-    <loc>https://nms-optimizer.app/userstats?lng=en</loc>
-=======
     <loc>https://nms-optimizer.app/es/translation</loc>
     <lastmod>2025-09-16</lastmod>
     <priority>0.6</priority>
@@ -171,7 +152,6 @@
   </url>
   <url>
     <loc>https://nms-optimizer.app/userstats</loc>
->>>>>>> e27b3f43
     <lastmod>2025-09-14</lastmod>
     <priority>0.8</priority>
     <changefreq>weekly</changefreq>
